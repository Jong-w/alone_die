"""
Accurate Node Feature Estimation with Structured Variational Graph Autoencoder
(KDD 2022)

Authors:
- Jaemin Yoo (jaeminyoo@cmu.edu), Carnegie Mellon University
- Hyunsik Jeon (jeon185@snu.ac.kr), Seoul National University
- Jinhong Jung (jinhongjung@jbnu.ac.kr), Jeonbuk National University
- U Kang (ukang@snu.ac.kr), Seoul National University

This software may be used only for research evaluation purposes.
For other purposes (e.g., commercial), please contact the authors.
"""
import os
from argparse import Namespace
from collections import defaultdict

import pickle as pkl
import numpy as np
import torch
from sklearn.model_selection import train_test_split
from torch_geometric import datasets
from torch_geometric.utils import to_undirected
from torch_sparse import SparseTensor
from scipy import sparse
from scipy.interpolate import interp1d


def is_large(data):
    """
    Return whether a dataset is large or not.
    """
    return data == 'arxiv'


def is_continuous(data):
    """
    Return whether a dataset has continuous features or not.
    """
    return data in ['pubmed', 'coauthor', 'arxiv', 'pamap2']


def to_edge_tensor(edge_index):
    """
    Convert an edge index tensor to a SparseTensor.
    """
    row, col = edge_index
    value = torch.ones(edge_index.size(1))
    return SparseTensor(row=row, col=col, value=value)


def validate_edges(edges):
    """
    Validate the edges of a graph with various criteria.
    """
    # No self-loops
    for src, dst in edges.t():
        if src.item() == dst.item():
            raise ValueError()

    # Each edge (a, b) appears only once.
    m = defaultdict(lambda: set())
    for src, dst in edges.t():
        src = src.item()
        dst = dst.item()
        if dst in m[src]:
            raise ValueError()
        m[src].add(dst)

    # Each pair (a, b) and (b, a) exists together.
    for src, neighbors in m.items():
        for dst in neighbors:
            if src not in m[dst]:
                raise ValueError()


def load_steam(root):
    """
    Load the Steam dataset with manual preprocessing.
    """
    freq_item_mat = pkl.load(open(os.path.join(root, 'Steam', 'processed', 'freq_item_mat.pkl'), 'rb'))
    features = pkl.load(open(os.path.join(root, 'Steam', 'processed', 'sp_fts.pkl'), 'rb'))
    features = torch.from_numpy(features.todense()).float()
    labels = torch.zeros(features.size(0), dtype=int)

    adj = freq_item_mat.copy()
    adj[adj < 10.0] = 0.0
    adj[adj >= 10.0] = 1.0
    indices = np.where(adj != 0.0)
    rows = indices[0]
    cols = indices[1]
    edge_index = torch.from_numpy(np.stack([rows, cols], axis=0))
    return Namespace(data=Namespace(x=features, y=labels, edge_index=edge_index))

def edge(grid_size, stride):
    edge_index = []
    for i in range(0, grid_size, stride):
        for j in range(0, grid_size, stride):
            current = i * grid_size + j
            if j < grid_size - stride:
                edge_index.append([current, current + stride])
            if i < grid_size - stride:
                edge_index.append([current, current + grid_size * stride])
            if j < grid_size - stride and i < grid_size - stride:
                edge_index.append([current, current + grid_size * stride + stride])
            if j > 0 and i < grid_size - stride:
                edge_index.append([current, current + grid_size * stride - stride])
            edge_idx = torch.tensor(edge_index, dtype=torch.long).t().contiguous()
            return edge_idx

def load_pamap2(root):
    """
    Load the Steam dataset with manual preprocessing.
    """
<<<<<<< HEAD
    data1 = np.loadtxt(r"C:\Users\gpu_win\PycharmProjects\alone_die\SVGA\data\PAMAP2\PAMAP2\subject101.dat")
    data2 = np.loadtxt(r"C:\Users\gpu_win\PycharmProjects\alone_die\SVGA\data\PAMAP2\PAMAP2\subject102.dat")
    data3 = np.loadtxt(r"C:\Users\gpu_win\PycharmProjects\alone_die\SVGA\data\PAMAP2\PAMAP2\subject103.dat")
    data4 = np.loadtxt(r"C:\Users\gpu_win\PycharmProjects\alone_die\SVGA\data\PAMAP2\PAMAP2\subject104.dat")
    data5 = np.loadtxt(r"C:\Users\gpu_win\PycharmProjects\alone_die\SVGA\data\PAMAP2\PAMAP2\subject105.dat")
    #data = np.concatenate((data1))
    data = data1
    hand = [3, 4]
    chest = [20, 21]
    ankle =[37, 38]
    data_hand = data[:, [3, 4]]  #[3,4,5,6,7,8,9,10,11,12,13,14,15,16,17,18,19]
    data_chest = data[:, [20, 21]] #[20,21,22,23,24,25,26,27,28,29,30,31,32,33,34,35,36]
    data_ankle = data[:, [37, 38]]  #[37,38,39,40,41,42,43,44,45,46,47,48,49,50,51,52,53]
=======
    data1 = np.loadtxt(r"C:\Users\dongjae\PycharmProjects\alone_dir\alone_die\data\PAMAP2\PAMAP2\subject101.dat")
    data2 = np.loadtxt(r"C:\Users\dongjae\PycharmProjects\alone_dir\alone_die\data\PAMAP2\PAMAP2\subject102.dat")
    data3 = np.loadtxt(r"C:\Users\dongjae\PycharmProjects\alone_dir\alone_die\data\PAMAP2\PAMAP2\subject103.dat")
    data4 = np.loadtxt(r"C:\Users\dongjae\PycharmProjects\alone_dir\alone_die\data\PAMAP2\PAMAP2\subject104.dat")
    data5 = np.loadtxt(r"C:\Users\dongjae\PycharmProjects\alone_dir\alone_die\data\PAMAP2\PAMAP2\subject105.dat")
    data = np.concatenate((data1, data2, data3, data4, data5))
    data_hand = data[:, [3,4,5,6,7,8,9,10,11,12,13,14,15,16,17,18,19]]  #[3,4,5,6,7,8,9,10,11,12,13,14,15,16,17,18,19]
    data_chest = data[:, [20,21,22,23,24,25,26,27,28,29,30,31,32,33,34,35,36]]  #[20,21,22,23,24,25,26,27,28,29,30,31,32,33,34,35,36]
    data_ankle = data[:, [37,38,39,40,41,42,43,44,45,46,47,48,49,50,51,52,53]] #[37,38,39,40,41,42,43,44,45,46,47,48,49,50,51,52,53]
    data_behavior = data[:, [1]].flatten()
>>>>>>> f94b611c
    np.isnan(np.nan_to_num(data_hand, copy=False))
    np.isnan(np.nan_to_num(data_chest, copy=False))
    np.isnan(np.nan_to_num(data_ankle, copy=False))
    #features = np.vstack((data_hand, data_chest, data_ankle)) #원래의 features
<<<<<<< HEAD
    features = np.hstack((data_chest, data_ankle))
    #features = sparse.csr_matrix(features)
    node_num = features.shape[1]
    feature_num = len(hand)
    features = torch.from_numpy(features).float()#.reshape(-1, node_num, feature_num)
=======
    features = np.hstack((data_chest, data_ankle, data_hand))
    #features = sparse.csr_matrix(features)
    features = torch.from_numpy(features).float()#.reshape(-1,51)
>>>>>>> f94b611c
    #labels = data[:, 1] #원래의 labels
    labels = torch.from_numpy(data_behavior).float()
    edge_index = edge(7, 6)

    return Namespace(data=Namespace(x=features, y=labels, edge_index=edge_index))


def load_arxiv(root):
    """
    Load the Arxiv dataset, which is not included in PyG.
    """
    features = torch.from_numpy(np.loadtxt(f'{root}/ArXiv/raw/node-feat.csv.gz', delimiter=',', dtype=np.float32))
    labels = torch.from_numpy(np.loadtxt(f'{root}/ArXiv/raw/node-label.csv.gz', delimiter=',', dtype=np.int64))
    edge_index = torch.from_numpy(np.loadtxt(f'{root}/ArXiv/raw/edge.csv.gz', delimiter=',', dtype=np.int64))
    edge_index = to_undirected(edge_index.t())
    return Namespace(data=Namespace(x=features, y=labels, edge_index=edge_index))


def load_data(dataset, split=None, seed=None, verbose=False, normalize=False,
              validate=False):
    """
    Load a dataset from its name.
    """
    root = '../data'
    if dataset == 'cora':
        data = datasets.Planetoid(root, 'Cora')
    elif dataset == 'citeseer':
        data = datasets.Planetoid(root, 'CiteSeer')
    elif dataset == 'computers':
        data = datasets.Amazon(root, 'Computers')
    elif dataset == 'photo':
        data = datasets.Amazon(root, 'Photo')
    elif dataset == 'steam':
        data = load_steam(root)
    elif dataset == 'pubmed':
        data = datasets.Planetoid(root, 'PubMed')
    elif dataset == 'coauthor':
        data = datasets.Coauthor(root, 'CS')
    elif dataset == 'arxiv':
        data = load_arxiv(root)
    elif dataset == 'pamap2':
        data = load_pamap2(root)
    else:
        raise ValueError(dataset)

    node_x = data.data.x
    node_y = data.data.y
    edges = data.data.edge_index

    if validate:
        validate_edges(edges)

    if normalize:
        assert (node_x < 0).sum() == 0  # all positive features
        norm_x = node_x.clone()
        norm_x[norm_x.sum(dim=1) == 0] = 1
        norm_x = norm_x / norm_x.sum(dim=1, keepdim=True)
        node_x = norm_x

    if split is None:
        if hasattr(data.data, 'train_mask'):
            trn_mask = data.data.train_mask
            val_mask = data.data.val_mask
            trn_nodes = torch.nonzero(trn_mask).view(-1)
            val_nodes = torch.nonzero(val_mask).view(-1)
            test_nodes = torch.nonzero(~(trn_mask | val_mask)).view(-1)
        else:
            trn_nodes, val_nodes, test_nodes = None, None, None
    elif len(split) == 3 and sum(split) == 1:
        trn_size, val_size, test_size = split
        indices = np.arange(node_x.shape[0])
        trn_nodes, test_nodes = train_test_split(indices, test_size=test_size, random_state=seed)
        #trn_nodes, test_nodes = train_test_split(indices, test_size=test_size, random_state=seed,
        #                                         stratify=node_y)
        trn_nodes, val_nodes = train_test_split(trn_nodes, test_size=val_size / (trn_size + val_size), random_state=seed)
        #trn_nodes, val_nodes = train_test_split(trn_nodes, test_size=val_size / (trn_size + val_size),
        #                                        random_state=seed, stratify=node_y[trn_nodes])

        trn_nodes = torch.from_numpy(trn_nodes)
        val_nodes = torch.from_numpy(val_nodes)
        test_nodes = torch.from_numpy(test_nodes)
    else:
        raise ValueError(split)

    if verbose:
        print('Data:', dataset)
        print('Number of nodes:', node_x.size(0))
        print('Number of edges:', edges.size(1) // 2)
        print('Number of features:', node_x.size(1))
        print('Ratio of nonzero features:', (node_x > 0).float().mean().item())
        print('Number of classes:', node_y.max().item() + 1 if node_y is not None else 0)
        print()
    return edges, node_x, node_y, trn_nodes, val_nodes, test_nodes


def main():
    """
    Main function.
    """
    for data in ['cora', 'citeseer', 'photo', 'computers', 'steam', 'pubmed',
                 'coauthor']:
        load_data(data, split=(0.4, 0.1, 0.5), validate=True, verbose=True)


if __name__ == '__main__':
    main()<|MERGE_RESOLUTION|>--- conflicted
+++ resolved
@@ -37,7 +37,7 @@
     """
     Return whether a dataset has continuous features or not.
     """
-    return data in ['pubmed', 'coauthor', 'arxiv', 'pamap2']
+    return data in ['pubmed', 'coauthor', 'arxiv']
 
 
 def to_edge_tensor(edge_index):
@@ -112,50 +112,26 @@
     """
     Load the Steam dataset with manual preprocessing.
     """
-<<<<<<< HEAD
     data1 = np.loadtxt(r"C:\Users\gpu_win\PycharmProjects\alone_die\SVGA\data\PAMAP2\PAMAP2\subject101.dat")
     data2 = np.loadtxt(r"C:\Users\gpu_win\PycharmProjects\alone_die\SVGA\data\PAMAP2\PAMAP2\subject102.dat")
     data3 = np.loadtxt(r"C:\Users\gpu_win\PycharmProjects\alone_die\SVGA\data\PAMAP2\PAMAP2\subject103.dat")
     data4 = np.loadtxt(r"C:\Users\gpu_win\PycharmProjects\alone_die\SVGA\data\PAMAP2\PAMAP2\subject104.dat")
     data5 = np.loadtxt(r"C:\Users\gpu_win\PycharmProjects\alone_die\SVGA\data\PAMAP2\PAMAP2\subject105.dat")
-    #data = np.concatenate((data1))
+    data = np.concatenate((data1, data2, data3, data4, data5))
     data = data1
-    hand = [3, 4]
-    chest = [20, 21]
-    ankle =[37, 38]
-    data_hand = data[:, [3, 4]]  #[3,4,5,6,7,8,9,10,11,12,13,14,15,16,17,18,19]
-    data_chest = data[:, [20, 21]] #[20,21,22,23,24,25,26,27,28,29,30,31,32,33,34,35,36]
-    data_ankle = data[:, [37, 38]]  #[37,38,39,40,41,42,43,44,45,46,47,48,49,50,51,52,53]
-=======
-    data1 = np.loadtxt(r"C:\Users\dongjae\PycharmProjects\alone_dir\alone_die\data\PAMAP2\PAMAP2\subject101.dat")
-    data2 = np.loadtxt(r"C:\Users\dongjae\PycharmProjects\alone_dir\alone_die\data\PAMAP2\PAMAP2\subject102.dat")
-    data3 = np.loadtxt(r"C:\Users\dongjae\PycharmProjects\alone_dir\alone_die\data\PAMAP2\PAMAP2\subject103.dat")
-    data4 = np.loadtxt(r"C:\Users\dongjae\PycharmProjects\alone_dir\alone_die\data\PAMAP2\PAMAP2\subject104.dat")
-    data5 = np.loadtxt(r"C:\Users\dongjae\PycharmProjects\alone_dir\alone_die\data\PAMAP2\PAMAP2\subject105.dat")
-    data = np.concatenate((data1, data2, data3, data4, data5))
-    data_hand = data[:, [3,4,5,6,7,8,9,10,11,12,13,14,15,16,17,18,19]]  #[3,4,5,6,7,8,9,10,11,12,13,14,15,16,17,18,19]
-    data_chest = data[:, [20,21,22,23,24,25,26,27,28,29,30,31,32,33,34,35,36]]  #[20,21,22,23,24,25,26,27,28,29,30,31,32,33,34,35,36]
-    data_ankle = data[:, [37,38,39,40,41,42,43,44,45,46,47,48,49,50,51,52,53]] #[37,38,39,40,41,42,43,44,45,46,47,48,49,50,51,52,53]
-    data_behavior = data[:, [1]].flatten()
->>>>>>> f94b611c
+    data_hand = data[:, [3,4]].flatten()  #[3,4,5,6,7,8,9,10,11,12,13,14,15,16,17,18,19]
+    data_chest = data[:, [20,21]].flatten()  #[20,21,22,23,24,25,26,27,28,29,30,31,32,33,34,35,36]
+    data_ankle = data[:, [37,38]].flatten()  #[37,38,39,40,41,42,43,44,45,46,47,48,49,50,51,52,53]
     np.isnan(np.nan_to_num(data_hand, copy=False))
     np.isnan(np.nan_to_num(data_chest, copy=False))
     np.isnan(np.nan_to_num(data_ankle, copy=False))
     #features = np.vstack((data_hand, data_chest, data_ankle)) #원래의 features
-<<<<<<< HEAD
-    features = np.hstack((data_chest, data_ankle))
+    features = np.vstack((data_chest, data_ankle))
     #features = sparse.csr_matrix(features)
-    node_num = features.shape[1]
-    feature_num = len(hand)
-    features = torch.from_numpy(features).float()#.reshape(-1, node_num, feature_num)
-=======
-    features = np.hstack((data_chest, data_ankle, data_hand))
-    #features = sparse.csr_matrix(features)
-    features = torch.from_numpy(features).float()#.reshape(-1,51)
->>>>>>> f94b611c
+    features = torch.from_numpy(features).float().reshape(-1,2)
     #labels = data[:, 1] #원래의 labels
-    labels = torch.from_numpy(data_behavior).float()
-    edge_index = edge(7, 6)
+    labels = torch.from_numpy(data_hand).float()
+    edge_index = edge(5, 2)
 
     return Namespace(data=Namespace(x=features, y=labels, edge_index=edge_index))
 
